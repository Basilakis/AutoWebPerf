/**
 * Copyright 2020 Google LLC
 *
 * Licensed under the Apache License, Version 2.0 (the "License");
 * you may not use this file except in compliance with the License.
 * You may obtain a copy of the License at
 *
 *      http://www.apache.org/licenses/LICENSE-2.0
 *
 * Unless required by applicable law or agreed to in writing, software
 * distributed under the License is distributed on an "AS IS" BASIS,
 * WITHOUT WARRANTIES OR CONDITIONS OF ANY KIND, either express or implied.
 * See the License for the specific language governing permissions and
 * limitations under the License.
 */

'use strict';

const Status = require('./common/status');
const {Frequency, FrequencyInMinutes} = require('./common/frequency');
const assert = require('./utils/assert');
const {TestType} = require('./common/types');
const MultiConnector = require('./connectors/multi-connector');

/**
 * AutoWebPerf (AWP) main class.
 * Please check README.md for more details of the usage AWP instance.
 *
 * Exmaples of creating a new instance of AWP:
 *   let awp = new AutoWebPerf({
 *     connector: 'JSON',
 *     helper: 'Node',
 *     dataSources: ['webpagetest'],
 *     extensions: extensions,
 *     json: { // Config for JSON connector.
 *       tests: argv['tests'],
 *       results: argv['results'],
 *     },
 *     verbose: verbose,
 *     debug: debug,
 *   });
 */
class AutoWebPerf {
  /**
   * @param {object} awpConfig The overall config object, including sub-configs
   *     for connetor, helpers, gatherers, and extension modules.
   *
   * Mandatory properties:
   * - awpConfig.dataSources {Array<string>} The array of gatherer names.
   *     e.g. ['webpagetest', 'psi']
   * - awpConfig.connector {string} Connector name. E.g. 'json'.
   * - awpConfig.helper {string} Helper name. E.g. 'node'.
   *
   * Sub-configs:
   * - Connector config. E.g. `awpConfig.appscript` is the config object for
   *     GoogleSheets connector and extension module.
   * - Extension config. E.g. `awpConfig.budget` is the config object for Budget
   *     extension module.
   */
  constructor(awpConfig) {
    this.debug = awpConfig.debug || false;
    this.verbose = awpConfig.verbose || false;
    this.config = {};

    assert(awpConfig, 'awpConfig is missing');
    assert(awpConfig.tests, 'awpConfig.tests is missing.');
    assert(awpConfig.results, 'awpConfig.results is missing.');

    this.awpConfig = awpConfig;
    awpConfig.envVars = awpConfig.envVars || {};

    // Selected gatherer names, e.g. ['webpagetest', 'psi']
    this.gathererNames = awpConfig.gatherers ||
        ['webpagetest', 'psi', 'cruxapi', 'cruxbigquery'];

    // Initialize helper. Use Node helper by default.
    awpConfig.helper = awpConfig.helper || 'node';
    this.log(`Use helper: ${awpConfig.helper}`);
    switch (awpConfig.helper.toLowerCase()) {
      case 'node':
        let {NodeApiHandler} = require('./helpers/node-helper');
        this.apiHandler = new NodeApiHandler();
        break;

      case 'appscript':
        let {AppScriptApiHandler} = require('./helpers/appscript-helper');
        this.apiHandler = new AppScriptApiHandler();
        break;

      case 'fake':
        // Do nothing. For testing purpose.
        break;

      default:
        throw new Error(
            `Helper ${awpConfig.helper} is not supported.`);
        break;
    }

    // Create connector instance(s).
    awpConfig.tests.connector = awpConfig.tests.connector || 'json';
    awpConfig.results.connector = awpConfig.results.connector || 'json';
    this.log(`Use connector for tests: ${JSON.stringify(awpConfig.tests.connector)}`);
    this.log(`Use connector for results: ${JSON.stringify(awpConfig.results.connector)}`);

    // When using the same connector for both tests and results, initialize
    // just one connector.
    if (awpConfig.tests.connector === awpConfig.results.connector) {
      this.connector = this.getConnector(awpConfig.tests.connector);

    // When using different connectors, initialize a MultiConnector.
    } else {
      let testsConnector = this.getConnector(awpConfig.tests.connector);
      let resultsConnector = this.getConnector(awpConfig.results.connector);
      this.connector = new MultiConnector(awpConfig, this.apiHandler,
          this.envVars, testsConnector, resultsConnector);
    }

    // Note that API Keys used by Gatherers are expected to be loaded as envVars
    // via either connector or awpConfig.
    this.envVars = {};
    if (this.connector) {
      this.envVars = this.connector.getEnvVars() || {};
    }

    // Overrides environment varaibles with awpConfig.envVars.
    this.log(`Use envVars:`);
    Object.keys(this.awpConfig.envVars).forEach(key => {
      this.envVars[key] = this.awpConfig.envVars[key];
      this.log(`\t${key} = ${this.envVars[key]}`);
    });

    this.log(`Use extensions: ${awpConfig.extensions}`);

    // Initialize extensions.
    this.extensions = {};
    if (awpConfig.extensions) {
      awpConfig.extensions.forEach(extension => {
        let ExtensionClass;
        let extConfig = awpConfig[extension] || {};

        // Adding mandatory properties.
        extConfig.connector = this.connector;
        extConfig.apiHandler = this.apiHandler;
        extConfig.debug = this.debug;

        switch (extension) {
          case 'budgets':
            ExtensionClass = require('./extensions/budgets-extension');
            break;

          case 'appscript':
            ExtensionClass = require('./extensions/appscript-extension');
            break;

          default:
            throw new Error(
                `Extension ${extension} is not supported.`);
            break;
        }
        this.extensions[extension] = new ExtensionClass(extConfig,
            this.envVars);
      });
    }

    // Initialize gatherers.
    this.gatherers = {};

    // The frequency of when to write data back via a connector.
    // E.g. batchUpdateBuffer = 10 means for every 10 run or retrieve, it will
    // update the data by calling connector.updateTestList or updateResultList.
    // When batchUpdateBuffer is 0, it will write back after all iteration.
    this.batchUpdateBuffer = awpConfig.batchUpdateBuffer || 0;
  }

  /**
   * Return the singleton connector instance with given name.
   * @param {string} name Connector name. E.g. 'json'.
   * @return {object} Connector instance.
   */
  getConnector(name) {
    let ConnectorClass = null, connectorName = name.toLowerCase();
    let connectorConfig = this.awpConfig[connectorName] || {};

    connectorConfig.testsPath = this.awpConfig.tests.path;
    connectorConfig.resultsPath = this.awpConfig.results.path;
    connectorConfig.verbose = this.awpConfig.verbose;
    connectorConfig.debug = this.awpConfig.debug;

    switch (connectorName) {
      case 'json':
        ConnectorClass = require('./connectors/json-connector');
        break;

      case 'csv':
        ConnectorClass = require('./connectors/csv-connector');
        break;

      case 'appscript':
        ConnectorClass = require('./connectors/appscript-connector');
        break;

      case 'fake':
        // Load dummy connector for testing purpose.
        ConnectorClass = require('./connectors/connector');
        break;

      default:
        try {
          ConnectorClass = require(`./connectors/${name}-connector`);
        } catch (e) {
          throw new Error(`Unable to load connector: ./connectors/${name}-connector`);
        }
        break;
    }

    return new ConnectorClass(connectorConfig, this.apiHandler, this.envVars);
  }

  /**
   * Return the singleton gatherer instance with given name.
   * @param {string} name Gatherer name. E.g. 'webpagetest'.
   * @return {object} Gatherer instance.
   */
  getGatherer(name) {
    let options = {
      verbose: this.verbose,
      debug: this.debug,
    };

    // FIXME: Remove the hardcoded require path without breaking RollUp bundle.
    if (!this.gatherers[name]) {
      let GathererClass = null;
      let gathererConfig = this.awpConfig[name] || {};

      switch (name) {
        case 'webpagetest':
          GathererClass = require('./gatherers/webpagetest');
          break;

        case 'psi':
          GathererClass = require('./gatherers/psi');
          break;

        case 'cruxbigquery':
          GathererClass = require('./gatherers/cruxbigquery');
          break;

        case 'cruxapi':
          GathererClass = require('./gatherers/cruxapi');
          break;

        case 'fake':
          // Do nothing, for testing purpose.
          break;

        default:
          try {
            GathererClass = require('./gatherers/' + name);
          } catch (e) {
            console.error(e);
            throw new Error(`Unable to load gatherer: ./gatherers/${name}`);
          }
          break;
      }
      this.gatherers[name] = new GathererClass(gathererConfig, this.envVars,
          this.apiHandler, options);
    }
    return this.gatherers[name];
  }

  /**
   * Run tests and writes output to results.
   * @param {object} options
   * @return {object} Processed Tests and Results.
   *
   * Available options:
   * - filters {Array<string>}: Use `options.filters` to filter
   *     tests that match conditions. See `src/utils/pattern-filter.js` for
   *     more details.
   * - verbose {boolean}: Whether to show verbose messages in terminal.
   * - debug {boolean}: Whether to show debug messages in terminal.
   */
  async run(options) {
    options = options || {};
    let extensions = options.extensions || Object.keys(this.extensions);
    let extResponse, overallErrors = [];

    let tests = this.connector.getTestList(options);
<<<<<<< HEAD
    this.logDebug(`AutoWebPerf::run with ${tests.length} tests`);
    this.logDebug(tests);
=======
    console.log(`Run with ${tests.length} test(s)`);
>>>>>>> 3fd7e640

    // Before all runs.
    extResponse = this.runExtensions(extensions, 'beforeAllRuns', {tests: tests}, options);
    overallErrors = overallErrors.concat(extResponse.errors);

    // Run tests.
    let newResults = await this.runTests(tests, options);

    // Collect all errors.
    newResults.forEach(result => {
      if (result.errors && result.errors.length > 0) {
        overallErrors = overallErrors.concat(result.errors);
      }
    });

    // After all runs.
    extResponse = this.runExtensions(extensions, 'afterAllRuns', {
      tests: tests,
      results: newResults,
    }, options);
    overallErrors = overallErrors.concat(extResponse.errors);

    if (overallErrors.length > 0) {
      console.log(`Run completed for ${tests.length} tests with errors:`);
      console.log(overallErrors);
    } else {
      console.log(`Run completed for ${tests.length} tests.`);
    }

    return {
      tests: tests,
      results: newResults,
      errors: overallErrors,
    };
  }

  /**
   * Run recurring tests and writes output to results.
   * @param {object} options
   * @return {object} Procssed Tests and Results.
   *
   * Available options:
   * - filters {Array<string>}: Use `options.filters` to filter
   *     tests that match conditions. See `src/utils/pattern-filter.js` for
   *     more details.
   * - activateOnly {boolean}: When true, only update the nextTriggerTimestamp
   *     to a Test object without running actual audit.
   * - verbose {boolean}: Whether to show verbose messages in terminal.
   * - debug {boolean}: Whether to show debug messages in terminal.
   */
  async recurring(options) {
    options = options || {};
    options.recurring = true;

    let extensions = options.extensions || Object.keys(this.extensions);
    let extResponse, overallErrors = [];
    let testsToUpdate = [], resultsToUpdate = [];
    let newResults = [];
    let nowtime = Date.now();

    // Get recurring Tests that passed nextTriggerTimestamp only.
    let tests = this.connector.getTestList(options);
    tests = tests.filter(test => {
      let recurring = test.recurring;
      return recurring && recurring.frequency &&
          Frequency[recurring.frequency.toUpperCase()];
    });

    // Before all runs.
    extResponse = this.runExtensions(extensions, 'beforeAllRuns', {tests: tests}, options);
    overallErrors = overallErrors.concat(extResponse.errors);

    if (options.activateOnly) {
      console.log(`Run recurring with ${tests.length} test(s), activate only.`);

      // Update next trigger timestamp only.
      tests.forEach(test => {
        // Before each run.
        this.runExtensions(extensions, 'beforeRun', {
          test: test,
          result: null,
        }, options);

        this.logDebug('AutoWebPerf::recurring with activateOnly.');
        this.updateNextTriggerTimestamp(test);

        // After each run with empty result.
        this.runExtensions(extensions, 'afterRun', {
          test: test,
          result: null,
        }, options);
      });

    } else {
      // Filter Tests that have passed nextTriggerTimestamp or haven't set with
      // nextTriggerTimestamp.
      tests = tests.filter(test => {
        let recurring = test.recurring;
        return recurring &&
            (!recurring.nextTriggerTimestamp ||
            recurring.nextTriggerTimestamp <= nowtime);
      });
<<<<<<< HEAD

      this.logDebug(`AutoWebPerf::recurring with ${tests.length} tests`);
      this.logDebug(tests);
=======
      console.log(`Run recurring with ${tests.length} test(s).`);
>>>>>>> 3fd7e640

      // Run tests and updates next trigger timestamp.
      newResults = await this.runTests(tests, options);

      // Update next trigger timestamp.
      tests.forEach(test => {
        this.updateNextTriggerTimestamp(test);
      });
    }

    // Before all runs.
    extResponse = this.runExtensions(extensions, 'afterAllRuns', {
      tests: tests,
      results: newResults,
    }, options);
    overallErrors = overallErrors.concat(extResponse.errors);

    // Update Tests.
    this.connector.updateTestList(tests, options);

    console.log(`Recurring completed with ${tests.length} ` + `tests`);

    return {
      tests: tests,
      results: newResults,
      errors: overallErrors,
    };
  }

  /**
   * Retrieve test result for all filtered Results.
   * @param  {object} options
   * @return {object} Procssed Results.
   *
   * Available options:
   * - filters {Array<string>}: Use `options.filters` to filter
   *     tests that match conditions. See `src/utils/pattern-filter.js` for
   *     more details.
   * - verbose {boolean}: Whether to show verbose messages in terminal.
   * - debug {boolean}: Whether to show debug messages in terminal.
   */
  async retrieve(options) {
    options = options || {};
    let extensions = options.extensions || Object.keys(this.extensions);
    let resultsToUpdate = [], overallErrors = [], extResponse;

    let results = this.connector.getResultList(options);

    // Clean up previous errors.
    results.forEach(result => {
      result.errors = [];
    });

    extResponse = this.runExtensions(extensions, 'beforeAllRetrieves', [] /* tests */,
        results, options);
    overallErrors = overallErrors.concat(extResponse.errors);

    // Default filter for penging results only.
    if (!options.filters || options.filters.length === 0) {
      results = results.filter(result => {
        return result.status === Status.SUBMITTED;
      });
    }
<<<<<<< HEAD

    this.logDebug('AutoWebPerf::retrieve, results.length=' + results.length);
    this.logDebug(results);
=======
    console.log(`Retrieve ${results.length} result(s).`);
>>>>>>> 3fd7e640

    // FIXME: Add batch gathering support.

    let count = 0;
    results.forEach(result => {
      this.log(`Retrieve: id=${result.id}`);
      this.logDebug('AutoWebPerf::retrieve, result=\n', result);
      result.errors = result.errors || [];

      // Before retriving the result.
      extResponse = this.runExtensions(extensions, 'beforeRetrieve',
          {result: result}, options);
      result.errors = result.errors.concat(extResponse.errors);

      let statuses = [];
      let newResult = result;
      newResult.modifiedTimestamp = Date.now();

      // Interate through all gatherers.
      this.gathererNames.forEach(dataSource => {
        if (!result[dataSource]) return;
        if (result[dataSource].status === Status.RETRIEVED) return;

        let gatherer = this.getGatherer(dataSource);
        let response = gatherer.retrieve(result, {debug: true});

        statuses.push(response.status);
        newResult[dataSource] = response;

        this.log(`Retrieve: ${dataSource} result: status=${response.status}`);
      });

      // Collect errors from all gatherers.
      newResult.errors = result.errors.concat(this.getOverallErrors(newResult));

      // Update overall status.
      newResult.status =  this.getOverallStatus(statuses);

      // After retrieving the result.
      extResponse = this.runExtensions(extensions, 'afterRetrieve',
          {result: newResult}, options);
      newResult.errors = newResult.errors.concat(extResponse.errors);

      this.log(`Retrieve: overall status=${newResult.status}`);
      this.logDebug('AutoWebPerf::retrieve, statuses=\n', statuses);
      this.logDebug('AutoWebPerf::retrieve, newResult=\n', newResult);

      resultsToUpdate.push(newResult);

      // Batch update to the connector.
      if (this.batchUpdateBuffer &&
          resultsToUpdate.length >= this.batchUpdateBuffer) {
        this.connector.updateResultList(resultsToUpdate, options);
        this.log(
            `AutoWebPerf::retrieve, batch appends ` +
            `${resultsToUpdate.length} results.`);

        resultsToUpdate = [];
      }
    });

    // Update back to the result list.
    this.connector.updateResultList(resultsToUpdate, options);

    // After retriving all results.
    // FIXME: run the extensions before updating the list back to the connector.
    extResponse = this.runExtensions(extensions, 'afterAllRetrieves',
        {results: results}, options);
    overallErrors = overallErrors.concat(extResponse.errors);

    if (overallErrors.length > 0) {
      console.log(`Retrieved ${results.length} results with errors:`);
      console.log(overallErrors);
    } else {
      console.log(`Retrieved ${results.length} results.`);
    }

    return {
      results: results,
      errors: overallErrors,
    };
  }

  /**
   * Run a single gatherer and return a detailed response from a gatherer.
   * @param {object} test Test object to run.
   * @param {object} options
   *
   * Available options:
   * - filters {Array<string>}: Use `options.filters` to filter
   *     tests that match conditions. See `src/utils/pattern-filter.js` for
   *     more details.
   * - verbose {boolean}: Whether to show verbose messages in terminal.
   * - debug {boolean}: Whether to show debug messages in terminal.
   * @return {type}          description
   */
  async runTests(tests, options) {
    options = options || {};
    let extensions = options.extensions || Object.keys(this.extensions);
    let resultsToUpdate = [], allNewResults = [];
    let extResponse;

    // Before each run.
    tests.forEach(test => {
      extResponse = this.runExtensions(extensions, 'beforeRun', {test: test});
      test.errors = extResponse.errors;
    });

    if (options.runByBatch) {
      // Run Tests with Data Sources that uses run batch mode.
      // Note that run batch mode doesn't support batch update to the connector.
      let testResultPairs = tests.map(test => {
        return {
          test: test,
          result: this.createNewResult(test, options),
        };
      });

      // Run all gatherers.
      for(const dataSource of this.gathererNames) {
        await this.runGathererInBatch(tests, dataSource, options).then(responseList => {
          if(responseList)
            for (let i = 0; i<testResultPairs.length; i++) {
              testResultPairs[i].result[dataSource] = responseList[i];
            }
        });
      }

      // Update overall status and after each run.
      testResultPairs.forEach(pair => {
        let result = pair.result;

        // Update the overall status.
        let statuses = this.gathererNames.map(dataSource => {
          return result[dataSource] ?
              result[dataSource].status : Status.RETRIEVED;
        });
        result.status = this.getOverallStatus(statuses);

        // Collect errors from all gatherers.
        result.errors = this.getOverallErrors(result);

        if (options.debug) {
          console.log(result.errors);
        }

        // After each run in batch.
        extResponse = this.runExtensions(extensions, 'afterRun', {
          test: pair.test,
          result: result,
        });
        result.errors = result.errors.concat(extResponse.errors);

        resultsToUpdate.push(pair.result);
        allNewResults.push(pair.result);
      });

    } else {
      // Run one test at a time and collect metrics from all data sources.
      tests.forEach(test => {
        let statuses = [];

        // Create a dummy Result.
        let newResult = this.createNewResult(test, options);

        // Collect metrics from all data sources.
        this.gathererNames.forEach(dataSource =>  {
          if (!test[dataSource]) return;

          let response = this.runGatherer(test, dataSource, options);
          if (response) {
            newResult[dataSource] = response;
            statuses.push(newResult[dataSource].status);
          }
        });

        // Update overall status.
        newResult.status = this.getOverallStatus(statuses);

        // Collect errors from all gatherers.
        newResult.errors = this.getOverallErrors(newResult);

        // After each run
        extResponse = this.runExtensions(extensions, 'afterRun', {
          test: test,
          result: newResult,
        });
        newResult.errors = newResult.errors.concat(extResponse.errors);

        // Collect tests and results for batch update if applicable.
        resultsToUpdate.push(newResult);
        allNewResults.push(newResult);

        // Batch update to the connector if the buffer is full.
        if (this.batchUpdateBuffer &&
            resultsToUpdate.length >= this.batchUpdateBuffer) {
          this.connector.appendResultList(resultsToUpdate, options);
          this.log(`AutoWebPerf::retrieve, batch appends ` +
              `${resultsToUpdate.length} results.`);
          resultsToUpdate = [];
        }
      });
    }

    // Update the remaining.
    this.connector.appendResultList(resultsToUpdate, options);

    return allNewResults;
  }

  /**
   * Run through all extensions.
   * @param {Array<string>} extensions Array of extension names
   * @param {string} functionName The function to execute in the extention.
   * @param {object} context Context object that includes tests and results.
   * @param {object} options
   *
   * Available options:
   * - filters {Array<string>}: Use `options.filters` to filter
   *     tests that match conditions. See `src/utils/pattern-filter.js` for
   *     more details.
   * - verbose {boolean}: Whether to show verbose messages in terminal.
   * - debug {boolean}: Whether to show debug messages in terminal.
   */
  runExtensions(extensions, functionName, context, options) {
    let errors = [];

    extensions.forEach(extName => {
      try {
        if (!this.extensions[extName]) return;
        let extension = this.extensions[extName];
        if (extension[functionName]) extension[functionName](context, options);
      } catch (e) {
        if (this.debug) {
          console.error(e.stack);
        }
        errors.push(e);
      }
    });

    return {
      errors: errors
    };
  }

  /**
   * Run a single gatherer and return a detailed response from a gatherer.
   * @param {object} test Test object to run.
   * @param {object} options
   *
   * Available options:
   * - filters {Array<string>}: Use `options.filters` to filter
   *     tests that match conditions. See `src/utils/pattern-filter.js` for
   *     more details.
   * - verbose {boolean}: Whether to show verbose messages in terminal.
   * - debug {boolean}: Whether to show debug messages in terminal.
   */
  runGatherer(test, dataSource, options) {
    options = options || {};
    if (!test[dataSource]) return;

    try {
      let gatherer = this.getGatherer(dataSource);
      let response = gatherer.run(test, options);
      return response;

    } catch (error) {
      return {
        status: Status.ERROR,
        statusText: error.message,
        metadata: {},
        metrics: {},
        errors: [error],
      }
    }
  }

  /**
   * Run all gatherers and return a detailed response from a gatherer.
   * @param  {type} tests      description
   * @param  {type} dataSource description
   * @param  {type} options    description
   * @return {type}            description
   */
  async runGathererInBatch(tests, dataSource, options) {
    let responseList = [];

    try {
      let gatherer = this.getGatherer(dataSource);

      await gatherer.runBatchAsync(tests, options).then(res => {
        // If there's no response, it means that the specific gatherer doesn't
        // support runBatch. Hence it won't add any corresponding metrics to the
        // Result objects.
        if (!res) return [];
        responseList = res;
        return responseList;
      });

    } catch (error) {
      responseList = tests.map(test => {
        return {
          status: Status.ERROR,
          statusText: error.stack,
          metadata: {},
        };
      });
    }
    return responseList;
  }

  /**
   * Return an empty Result object.
   * @param {object} test Test object to run.
   * @param {object} options
   * @return {objet} An empty Result object.
   */
  createNewResult(test, options) {
    let nowtime = Date.now();

    return {
      id: nowtime + '-' + test.url || test.origin,
      type: options.recurring ? TestType.RECURRING : TestType.SINGLE,
      status: Status.SUBMITTED,
      label: test.label,
      url: test.url,
      origin: test.origin,
      createdTimestamp: nowtime,
      modifiedTimestamp: nowtime,
      errors: test.errors || [],
    };
  }

  /**
   * Return all Test objects.
   * @param {object} options
   * @return {Array<object>} Test objects.
   *
   * Available options:
   * - filters {Array<string>}: Use `options.filters` to filter
   *     tests that match conditions. See `src/utils/pattern-filter.js` for
   *     more details.
   * - verbose {boolean}: Whether to show verbose messages in terminal.
   * - debug {boolean}: Whether to show debug messages in terminal.
   */
  getTests(options) {
    options = options || {};
    let tests = this.connector.getTestList(options);
    return tests;
  }

  /**
   * Return all Result objects.
   * @param {object} options
   * @return {Array<object>} Result objects.
   *
   * Available options:
   * - filters {Array<string>}: Use `options.filters` to filter
   *     tests that match conditions. See `src/utils/pattern-filter.js` for
   *     more details.
   * - verbose {boolean}: Whether to show verbose messages in terminal.
   * - debug {boolean}: Whether to show debug messages in terminal.
   */
  getResults(options) {
    options = options || {};
    let results = this.connector.getResultList(options);
    return results;
  }

  /**
   * Returns the overall status with given list of Gatherers' statuses.
   * @param {Array<string>} statuses
   * @return {string} Overall status
   */
  getOverallStatus(statuses) {
    // The overall status depends on the aggregation of all data sources.
    // If all data sources returne retrieved, the overall status is retrieved.
    // If any of the data source return error, the overall status is error.
    // Otherwise, it's pending.
    if (statuses.filter(s => s === Status.RETRIEVED).length === statuses.length) {
      return Status.RETRIEVED;
    } else if (statuses.filter(s => s === Status.ERROR).length > 0) {
      return Status.ERROR;
    } else {
      return Status.SUBMITTED;
    }
  }

  /**
   * Update the next trigger timestamp to a Test.
   * @param {object} test Test object to run.
   */
  updateNextTriggerTimestamp(test) {
    if (!test.recurring) return;

    let nowtime = Date.now();
    let frequency = (test.recurring || {}).frequency;
    let offset = FrequencyInMinutes[frequency.toUpperCase()];
    test.recurring.nextTriggerTimestamp = offset ? nowtime + offset : '';
  }

  /**
   * Get overall errors from a Result.
   * @param {Array<object>} errors Overall error array.
   */
  getOverallErrors(result) {
    let overallErrors = [];

    // Collect errors from all gatherers.
    this.gathererNames.forEach(gathererName => {
      if (!result[gathererName]) return;

      let errors = result[gathererName].errors || [];
      if (!Array.isArray(errors)) errors = [errors];

      // Add data source prefix to all error messages.
      (errors || []).forEach(error => {
        if (error.message) {
          overallErrors.push(`[${gathererName}] ` + error.message);
        } else {
          overallErrors.push(`[${gathererName}] ` + error);
        }
      });
    });
    return overallErrors.filter(e => e);
  }

  /**
   * Log a message with console.log.
   * @param {string} message
   */
  log(message) {
    if (!this.verbose) return;
    console.log(message);
  }

  /**
   * Log debug message.
   * @param {string} message
   */
  logDebug(message) {
    if (!this.debug) return;
    console.log(message);
  }
}

module.exports = AutoWebPerf;<|MERGE_RESOLUTION|>--- conflicted
+++ resolved
@@ -287,12 +287,7 @@
     let extResponse, overallErrors = [];
 
     let tests = this.connector.getTestList(options);
-<<<<<<< HEAD
-    this.logDebug(`AutoWebPerf::run with ${tests.length} tests`);
-    this.logDebug(tests);
-=======
     console.log(`Run with ${tests.length} test(s)`);
->>>>>>> 3fd7e640
 
     // Before all runs.
     extResponse = this.runExtensions(extensions, 'beforeAllRuns', {tests: tests}, options);
@@ -395,13 +390,7 @@
             (!recurring.nextTriggerTimestamp ||
             recurring.nextTriggerTimestamp <= nowtime);
       });
-<<<<<<< HEAD
-
-      this.logDebug(`AutoWebPerf::recurring with ${tests.length} tests`);
-      this.logDebug(tests);
-=======
       console.log(`Run recurring with ${tests.length} test(s).`);
->>>>>>> 3fd7e640
 
       // Run tests and updates next trigger timestamp.
       newResults = await this.runTests(tests, options);
@@ -465,13 +454,7 @@
         return result.status === Status.SUBMITTED;
       });
     }
-<<<<<<< HEAD
-
-    this.logDebug('AutoWebPerf::retrieve, results.length=' + results.length);
-    this.logDebug(results);
-=======
     console.log(`Retrieve ${results.length} result(s).`);
->>>>>>> 3fd7e640
 
     // FIXME: Add batch gathering support.
 
