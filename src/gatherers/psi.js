/**
 * Copyright 2020 Google LLC
 *
 * Licensed under the Apache License, Version 2.0 (the "License");
 * you may not use this file except in compliance with the License.
 * You may obtain a copy of the License at
 *
 *      http://www.apache.org/licenses/LICENSE-2.0
 *
 * Unless required by applicable law or agreed to in writing, software
 * distributed under the License is distributed on an "AS IS" BASIS,
 * WITHOUT WARRANTIES OR CONDITIONS OF ANY KIND, either express or implied.
 * See the License for the specific language governing permissions and
 * limitations under the License.
 */

'use strict';

const assert = require('../utils/assert');
const Status = require('../common/status');
const {Metrics} = require('../common/metrics');
const Gatherer = require('./gatherer');

class PSIGatherer extends Gatherer {
  constructor(config, envVars, apiHelper) {
    super();
    assert(config, 'Parameter config is missing.');
    assert(envVars, 'Parameter apiHelper is missing.');
    assert(apiHelper, 'Parameter apiHelper is missing.');

    this.runApiEndpoint = 'https://www.googleapis.com/pagespeedonline/v5/runPagespeed';
    this.resultApiEndpoint = 'https://www.googleapis.com/pagespeedonline/v5/runPagespeed';
    this.apiKey = envVars['psiApiKey'];
    this.apiHelper = apiHelper;

    // TODO: Metadata keys should be standardized.
    this.metadataMap = {
      'testId': 'id',
      'requestedUrl': 'lighthouseResult.requestedUrl',
      'finalUrl': 'lighthouseResult.finalUrl',
      'lighthouseVersion': 'lighthouseResult.lighthouseVersion',
      'userAgent': 'lighthouseResult.userAgent',
      'fetchTime': 'lighthouseResult.fetchTime',
    };

    this.metricsMap = {
      'crux.LargestContentfulPaint': 'processedLoadingExperience.lcp',
      'crux.FirstInputDelay': 'processedLoadingExperience.fid',
      'crux.FirstContentfulPaint': 'processedLoadingExperience.fcp',
      'crux.CumulativeLayoutShift': 'processedLoadingExperience.cls',
      'lighthouse.FirstContentfulPaint': 'lighthouseResult.audits.metrics.details.items[0].firstContentfulPaint',
      'lighthouse.FirstMeaningfulPaint': 'lighthouseResult.audits.metrics.details.items[0].firstMeaningfulPaint',
      'lighthouse.LargestContentfulPaint': 'lighthouseResult.audits["largest-contentful-paint"].numericValue',
      'lighthouse.SpeedIndex': 'lighthouseResult.audits.metrics.details.items[0].speedIndex',
      'lighthouse.TimeToInteractive': 'lighthouseResult.audits.metrics.details.items[0].interactive',
      'lighthouse.FirstCPUIdle': 'lighthouseResult.audits.metrics.details.items[0].firstCPUIdle',
      'lighthouse.FirstInputDelay': 'lighthouseResult.audits.metrics.details.items[0].estimatedInputLatency',
      'lighthouse.TotalBlockingTime': 'lighthouseResult.audits.metrics.details.items[0].totalBlockingTime',
      'lighthouse.CumulativeLayoutShift': 'lighthouseResult.audits.metrics.details.items[0].cumulativeLayoutShift',
      'lighthouse.TotalSize': 'lighthouseResult.audits["total-byte-weight"].numericValue',
      'lighthouse.HTML': 'processedRessourceSummaryItems.HTMLSize',
      'lighthouse.Javascript': 'processedRessourceSummaryItems.JavascriptSize',
      'lighthouse.CSS': 'processedRessourceSummaryItems.CSSSize',
      'lighthouse.Fonts': 'processedRessourceSummaryItems.FontsSize',
      'lighthouse.Images': 'processedRessourceSummaryItems.ImagesSize',
      'lighthouse.Medias': 'processedRessourceSummaryItems.MediasSize',
      'lighthouse.ThirdParty': 'processedRessourceSummaryItems.ThirdPartySize',
      'lighthouse.UnusedCSS': 'lighthouseResult.audits["unused-css-rules"].details.overallSavingsBytes',
      'lighthouse.WebPImages': 'lighthouseResult.audits["uses-webp-images"].details.overallSavingsBytes',
      'lighthouse.OptimizedImages': 'lighthouseResult.audits["uses-optimized-images"].details.overallSavingsBytes',
      'lighthouse.ResponsiveImages': 'lighthouseResult.audits["uses-responsive-images"].details.overallSavingsBytes',
      'lighthouse.OffscreenImages': 'lighthouseResult.audits["offscreen-images"].details.overallSavingsBytes',
      'lighthouse.DOMElements': 'lighthouseResult.audits["dom-size"].numericValue',
      'lighthouse.Requests': 'lighthouseResult.audits["network-requests"].details.numericValue',
      'lighthouse.Performance': 'lighthouseResult.categories.performance.score',
      'lighthouse.ProgressiveWebApp': 'lighthouseResult.categories.pwa.score',
      'lighthouse.Manifest': 'lighthouseResult.audits["installable-manifest"].score',
      'lighthouse.ServiceWorker': 'lighthouseResult.audits["service-worker"].score',
      'lighthouse.Offline': 'lighthouseResult.audits["works-offline"].score',
      'lighthouse.Accessibility': 'lighthouseResult.categories.accessibility.score',
      'lighthouse.SEO': 'lighthouseResult.categories.seo.score',
      'lighthouse.BestPractices': 'lighthouseResult.categories["best-practices"].score',
    };

    let bytesToKb = (x) => Math.round(x / 1000);
    this.metricsConversion = {
      'lighthouse.TotalSize': bytesToKb,
      'lighthouse.HTML': bytesToKb,
      'lighthouse.Javascript': bytesToKb,
      'lighthouse.CSS': bytesToKb,
      'lighthouse.Fonts': bytesToKb,
      'lighthouse.Images': bytesToKb,
      'lighthouse.Medias': bytesToKb,
      'lighthouse.ThirdParty': bytesToKb,
      'lighthouse.UnusedCSS': bytesToKb,
      'lighthouse.WebPImages': bytesToKb,
      'lighthouse.OptimizedImages': bytesToKb,
      'lighthouse.ResponsiveImages': bytesToKb,
      'lighthouse.OffscreenImages': bytesToKb,
    };
  }

  run(test, options) {
    assert(test, 'Parameter test is missing.');
    options = options || {};
    let settings = test.psi.settings;
    let params = {
      'url': encodeURIComponent(test.url),
<<<<<<< HEAD
      'key': this.apiKey || '',
      'category': ['performance', 'pwa'],
=======
      'key': this.apiKey,
      'category': ['performance', 'pwa', 'accessibility', 'seo', 'best-practices'],
>>>>>>> 559f2450
      'locale': settings.locale || 'en-us',
      'strategy': settings.strategy || 'mobile',
    }
    let urlParams = [];
    Object.keys(params).forEach(key => {
      if (Array.isArray(params[key])) {
        params[key].forEach((p) => {
          urlParams.push(key + '=' + p);
        })
      } else {
        urlParams.push(key + '=' + params[key]);
      }
    });

    let url = this.runApiEndpoint + '?' + urlParams.join('&');

    if (options.debug) console.log(url);

    let json = {}, response;
    if (this.apiKey === 'TEST_APIKEY') {
      // For testing purpose.
      json = this.fakeRunResponse();

    } else {
      try {
        response = this.apiHelper.fetch(url);
      } catch (e) {
        return {
          status: Status.ERROR,
          statusText: e.message,
          settings: settings,
          errors: [e.message],
        };
      }

      if(response.statusCode >= 400) {
        return {
          status: Status.ERROR,
          statusText: response.statusText,
          settings: settings,
          errors: [response.statusText],
        };
      }

      json = JSON.parse(response.body);
    }

    let metadata = {},
      metrics = new Metrics(),
      errors = [];

    if (json) {
      if (json.loadingExperience) {
        this.preprocessData(json, 'crux');
      }

      if (json.lighthouseResult) {
        if (json.lighthouseResult.audits['resource-summary']) {
          this.preprocessData(json, 'lighthouseResourceSummary');
        }
        // summing up the render blocking resources
        let blockingResourceSize = 0;
        const blockingResources = json.lighthouseResult.audits['render-blocking-resources'];
        if (blockingResources) {
          blockingResources.details.items.forEach((br) => {
            blockingResourceSize += br.totalBytes;
          });
          metrics.set('RenderBlockingResources', blockingResourceSize);
        }
      }

      Object.keys(this.metadataMap).forEach(key => {
        try {
          eval(`metadata.${key} = json.${this.metadataMap[key]}`);
        } catch (e) {
          errors.push(`Unable to assign json.${this.metadataMap[key]} to ` +
            `metadata: ${e.message}`);
        }
      });

      let value;
      Object.keys(this.metricsMap).forEach(key => {
        // Using eval for the assigning to support non-string and non-numeric
        // value, like Date object.
        try {
          eval(`value = json.${this.metricsMap[key]};`);
          if (this.metricsConversion[key]) {
            value = this.metricsConversion[key](value);
          }
          metrics.set(key, value);

        } catch (e) {
          errors.push(`Unable to assign json.${this.metricsMap[key]} to ` +
              `metrics: ${e.message}`);
        }
      });
      return {
        status: Status.RETRIEVED,
        statusText: 'Success',
        settings: test.psi.settings,
        metadata: metadata,
        metrics: metrics.toObject() || {},
        errors: errors,
      }
    } else {
      return {
        status: Status.ERROR,
        statusText: 'No result found in PSI response.',
        errors: errors,
      }
    }
  }

  retrieve(resultObj, options) {
    return this.run(resultObj, options);
  }

  async runBatch(tests, options) {
    return null;
  }

  preprocessData(json, dataSource) {
    if (dataSource === 'crux') {
      let processedLoadingExperience = {};
      let expMetrics = json.loadingExperience.metrics;
      let expMetricsToProcess = {
        lcp: expMetrics.LARGEST_CONTENTFUL_PAINT_MS,
        fid: expMetrics.FIRST_INPUT_DELAY_MS,
        fcp: expMetrics.FIRST_CONTENTFUL_PAINT_MS,
        cls: expMetrics.CUMULATIVE_LAYOUT_SHIFT_SCORE
      };

      for (let metric in expMetricsToProcess) {
        let metricObj = expMetricsToProcess[metric];
        if (metricObj) {
          // Sort metrics by good / ni / fast buckets and populate processed data.
          metricObj.distributions.sort((a, b) => (a.min > b.min) ? 1 : -1);
          processedLoadingExperience[metric] = {
            category: metricObj.category,
            percentile: metricObj.percentile,
            good: metricObj.distributions[0].proportion,
            ni: metricObj.distributions[1].proportion,
            poor: metricObj.distributions[2].proportion,
          }
        }
      }
      json.processedLoadingExperience = processedLoadingExperience;
    }

    if (dataSource === 'lighthouseResourceSummary') {
      let processedRessourceSummaryItems = {};
      let ressourceSummaryItems = json.lighthouseResult.audits['resource-summary'].details.items;
      ressourceSummaryItems.forEach((element) => {
        switch (element.label) {
          case 'Document':
            processedRessourceSummaryItems.HTMLSize = element.transferSize;
            break;
          case 'Script':
            processedRessourceSummaryItems.JavascriptSize = element.transferSize;
            break;
          case 'Stylesheet':
            processedRessourceSummaryItems.CSSSize = element.transferSize;
            break;
          case 'Font':
            processedRessourceSummaryItems.FontsSize = element.transferSize;
            break;
          case 'Image':
            processedRessourceSummaryItems.ImagesSize = element.transferSize;
            break;
          case 'Media':
            processedRessourceSummaryItems.MediasSize = element.transferSize;
            break;
          case 'Third-party':
            processedRessourceSummaryItems.ThirdPartySize = element.transferSize;
            break;
        }
      });
      json.processedRessourceSummaryItems = processedRessourceSummaryItems;
    }
  }

  fakeRunResponse() {
    return require('../../test/fakedata/psi-response.json');
  }
}

module.exports = PSIGatherer;<|MERGE_RESOLUTION|>--- conflicted
+++ resolved
@@ -106,13 +106,8 @@
     let settings = test.psi.settings;
     let params = {
       'url': encodeURIComponent(test.url),
-<<<<<<< HEAD
       'key': this.apiKey || '',
-      'category': ['performance', 'pwa'],
-=======
-      'key': this.apiKey,
       'category': ['performance', 'pwa', 'accessibility', 'seo', 'best-practices'],
->>>>>>> 559f2450
       'locale': settings.locale || 'en-us',
       'strategy': settings.strategy || 'mobile',
     }
